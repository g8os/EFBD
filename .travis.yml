--- conflicted
+++ resolved
@@ -3,18 +3,11 @@
 language: go
 
 go:
-<<<<<<< HEAD
-  - 1.7
-  - 1.8
-
-install:
-  - ./tlogserver/install_dependencies.sh
-=======
   - 1.8
 
 install:
   - go get -u github.com/Jumpscale/go-raml
->>>>>>> 11216081
+  - ./tlogserver/install_dependencies.sh
 
 script:
   - go test $(go list ./... | grep -v vendor)
