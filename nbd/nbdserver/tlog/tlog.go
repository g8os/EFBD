package tlog

import (
	"context"
	"errors"
	"fmt"
	"math"
	"sync"
	"time"

	"github.com/zero-os/0-Disk/config"
	"github.com/zero-os/0-Disk/log"
	"github.com/zero-os/0-Disk/nbd/ardb"
	"github.com/zero-os/0-Disk/nbd/ardb/command"
	"github.com/zero-os/0-Disk/nbd/ardb/storage"
	"github.com/zero-os/0-Disk/tlog"
	"github.com/zero-os/0-Disk/tlog/schema"
	"github.com/zero-os/0-Disk/tlog/tlogclient"
)

// Storage creates a tlog storage BlockStorage,
// wrapping around a given backend storage,
// using the given tlog client to send its write transactions to the tlog server.
func Storage(ctx context.Context, vdiskID string, configSource config.Source, blockSize int64, storage storage.BlockStorage, cluster ardb.StorageCluster, client tlogClient) (storage.BlockStorage, error) {
	if storage == nil {
		return nil, errors.New("tlogStorage requires a non-nil BlockStorage")
	}

	metadata, err := loadOrNewTlogMetadata(vdiskID, cluster)
	if err != nil {
		return nil, errors.New("tlogStorage requires a valid metadata ARDB provider: " + err.Error())
	}

	ctx, cancel := context.WithCancel(ctx)
	tlogStorage := &tlogStorage{
		vdiskID:        vdiskID,
		storage:        storage,
		metadata:       metadata,
		cache:          newInMemorySequenceCache(),
		blockSize:      blockSize,
		transactionCh:  make(chan *transaction, transactionChCapacity),
		toFlushCh:      make(chan []uint64, toFlushChCapacity),
		cacheEmptyCond: sync.NewCond(&sync.Mutex{}),
		cancel:         cancel,
	}

	tlogClusterConfig, err := tlogStorage.tlogRPCReloader(ctx, vdiskID, configSource)
	if err != nil {
		cancel()
		return nil, errors.New("tlogstorage couldn't retrieve data from config: " + err.Error())
	}

	if client == nil {
		log.Infof("creating tlogclient for vdisk `%v`", vdiskID)
		client, err = tlogclient.New(tlogClusterConfig.Servers, vdiskID)
		if err != nil {
			cancel()
			return nil, errors.New("tlogStorage requires valid tlogclient: " + err.Error())
		}
		log.Infof("tlogclient for vdisk `%v` created", vdiskID)

		if metadata.lastFlushedSequence < client.LastFlushedSequence() {
			// TODO call tlog player if last flushed sequence from tlog server is
			// higher than us.
			// see: https://github.com/zero-os/0-Disk/issues/230
			log.Infof("possible error when starting vdisk `%v`: might need to sync with tlog", vdiskID)
		}
	}
<<<<<<< HEAD

	tlogStorage := &tlogStorage{
		vdiskID:        vdiskID,
		tlog:           client,
		storage:        storage,
		metadata:       metadata,
		cache:          newInMemorySequenceCache(),
		blockSize:      blockSize,
		sequence:       client.LastFlushedSequence() + 1,
		transactionCh:  make(chan *transaction, transactionChCapacity),
		toFlushCh:      make(chan []uint64, toFlushChCapacity),
		cacheEmptyCond: sync.NewCond(&sync.Mutex{}),
		done:           make(chan struct{}, 1),
		tlogReady:      client.Ready(),
	}
=======
	tlogStorage.tlog = client
	tlogStorage.sequence = client.LastFlushedSequence() + 1
>>>>>>> ef49d8aa

	err = tlogStorage.spawnBackgroundGoroutine(ctx)
	if err != nil {
		cancel()
		return nil, err
	}

	return tlogStorage, nil
}

// tlogStorage is a BlockStorage implementation,
// which is a special storage type in the series of storage implementations.
// It doesn't store the actual data itself,
// and instead wraps around another storage (e.g. nondeduped/deduped storage),
// to do the actual data storage.
// Thus this wrapping storage isn't used to store data,
// and is instead used to send the tlogserver all write transactions,
// such that these are logged (e.g. for data recovery), using an embedded tlogclient.
type tlogStorage struct {
	vdiskID       string
	tlogClusterID string
	mux           sync.RWMutex
	tlog          tlogClient
	storage       storage.BlockStorage
	metadata      *tlogMetadata
	cache         sequenceCache
	blockSize     int64
	sequence      uint64
	sequenceMux   sync.Mutex
	transactionCh chan *transaction
	toFlushCh     chan []uint64 // channel of sequences to be flushed

	// mutex for the ardb storage
	storageMux sync.Mutex

	// condition variable used to signal when the cache is empty
	cacheEmptyCond *sync.Cond

<<<<<<< HEAD
	done chan struct{}

	tlogReadyMux     sync.Mutex
	tlogReady        bool
	tlogNotReadyBuff []writeOp
=======
	cancel context.CancelFunc
>>>>>>> ef49d8aa
}

type transaction struct {
	Operation uint8
	Sequence  uint64
	Content   []byte
	Index     int64
	Timestamp int64
}

type writeOp struct {
	blockIndex int64
	content    []byte
}

// SetBlock implements BlockStorage.SetBlock
func (tls *tlogStorage) SetBlock(blockIndex int64, content []byte) error {
	tls.mux.Lock()
	defer tls.mux.Unlock()

	// insert to buffer if tlog not ready yet
	tls.tlogReadyMux.Lock()
	defer tls.tlogReadyMux.Unlock()
	if !tls.tlogReady {
		tls.tlogNotReadyBuff = append(tls.tlogNotReadyBuff, writeOp{
			blockIndex: blockIndex,
			content:    content,
		})
		return nil
	}

	return tls.set(blockIndex, content)
}

func (tls *tlogStorage) set(blockIndex int64, content []byte) error {
	var op uint8

	// define tlog opcode, content and length
	if content == nil {
		op = schema.OpDelete
	} else if tls.isZeroContent(content) {
		op = schema.OpDelete
		content = nil
	} else {
		op = schema.OpSet
	}

	// get next tlog sequence index,
	// never interact directly with tls.sequence
	// as this is not thread safe,
	// while any BlockStorage HAS to be threadsafe
	sequence := tls.getNextSequenceIndex()

	// Add the transaction to cache.
	//
	// it's pretty safe to have an invalid transaction in cache,
	// but it would be really bad if the server has a transaction,
	// which is not available in the cache,
	// as it would mean that the storage wouldn't have the content available,
	// even though it is stored in the replay server
	err := tls.cache.Add(sequence, blockIndex, content)
	if err != nil {
		return fmt.Errorf(
			"tlogStorage couldn't set content at block %d (seq: %d): %s",
			blockIndex, sequence, err)
	}

	// copy the content to avoid race condition with value in cache
	transactionContent := make([]byte, len(content))
	copy(transactionContent, content)

	// scheduele tlog transaction, to be sent to the server
	tls.transactionCh <- &transaction{
		Operation: op,
		Sequence:  sequence,
		Index:     blockIndex,
		Timestamp: tlog.TimeNowTimestamp(),
		Content:   transactionContent,
	}

	// success!
	// content is being processed by the tlog server (hopefully)
	// and it's waiting in the history cache, until the tlog server is done
	return nil
}

// GetBlock implements BlockStorage.GetBlock
func (tls *tlogStorage) GetBlock(blockIndex int64) (content []byte, err error) {
	tls.mux.Lock()
	defer tls.mux.Unlock()

	content, err = tls.get(blockIndex)
	return
	/*
		// ARDB SLAVE SWAP IS DISABLED SINCE MILESTONE 6
		// SEE: https://github.com/zero-os/0-Disk/issues/357

		if err == nil {
			return
		}

		// there is issue with master, switch to ardb slave if possible
		if errSwitch := tls.switchToArdbSlave(); errSwitch != nil {
			log.Errorf("Failed to switchToArdbSlave: %v", errSwitch)
			return
		}

		return tls.get(blockIndex)
	*/
}

// DeleteBlock implements BlockStorage.DeleteBlock
func (tls *tlogStorage) DeleteBlock(blockIndex int64) (err error) {
	tls.mux.Lock()
	defer tls.mux.Unlock()

	// insert to buffer if tlog not ready yet
	tls.tlogReadyMux.Lock()
	defer tls.tlogReadyMux.Unlock()
	if !tls.tlogReady {
		tls.tlogNotReadyBuff = append(tls.tlogNotReadyBuff, writeOp{
			blockIndex: blockIndex,
			content:    nil,
		})
		return nil
	}

	err = tls.set(blockIndex, nil)
	return
}

// Flush implements BlockStorage.Flush
func (tls *tlogStorage) Flush() error {
	// wait for tlog to be ready
	// TODO : find a way without waiting
	for {
		tls.tlogReadyMux.Lock()
		if tls.tlogReady {
			tls.tlogReadyMux.Unlock()
			break
		}
		tls.tlogReadyMux.Unlock()
		time.Sleep(1 * time.Second)
	}

	tls.mux.Lock()
	defer tls.mux.Unlock()

	// ForceFlush at the latest sequence
	tls.tlog.ForceFlushAtSeq(tls.getLatestSequence())

	// wait until the cache is empty or timeout
	doneCh := make(chan struct{})
	go func() {
		tls.cacheEmptyCond.L.Lock()
		if !tls.cache.Empty() {
			tls.cacheEmptyCond.Wait()
		}
		tls.cacheEmptyCond.L.Unlock()
		close(doneCh)
	}()

	var finished bool
	var forceFlushNum int
	for !finished {
		select {
		case <-time.After(FlushWaitRetry): // retry it
			tls.tlog.ForceFlushAtSeq(tls.getLatestSequence())

			forceFlushNum++

			if forceFlushNum >= FlushWaitRetryNum {
				// if reach max retry number
				// signal the condition variable anyway
				// to avoid the goroutine blocked forever
				tls.cacheEmptyCond.Signal()
				return errFlushTimeout
			}

		case <-doneCh:
			// wait returned
			finished = true
		}
	}

	// flush actual storage
	tls.storageMux.Lock()
	defer tls.storageMux.Unlock()

	err := tls.storage.Flush()
	if err != nil {
		log.Errorf("error while flushing internal blockStorage: %v", err)
		return err
	}

	// only if we succesfully flushed the storage,
	// will we flush our metadata, as to make sure the metadata is in sync
	// with the content stored in the internal block storage.
	err = tls.metadata.Flush()
	if err != nil {
		log.Errorf("error while flushing metadata: %v", err)
	}
	return err
}

// Close implements BlockStorage.Close
func (tls *tlogStorage) Close() (err error) {
	tls.mux.Lock()
	defer tls.mux.Unlock()

	tls.storageMux.Lock()
	defer tls.storageMux.Unlock()

	log.Infof("tlog storage closed with cache empty = %v", tls.cache.Empty())
	tls.cancel()

	err = tls.storage.Close()
	if err != nil {
		log.Info("error while closing internal tlog's storage: ", err)
	}

	err = tls.tlog.Close()
	if err != nil {
		log.Info("error while closing internal tlog's client: ", err)
	}

	log.Infof("tlogStorage Closed with lastSequence = %v, cache empty = %v",
		tls.getLatestSequence(), tls.cache.Empty())

	return
}

<<<<<<< HEAD
func (tls *tlogStorage) waitTlogServerReady() {
	defer log.Infof("tlogServer for %v is ready", tls.vdiskID)
	tls.tlog.WaitReady()

	tls.tlogReadyMux.Lock()
	defer tls.tlogReadyMux.Unlock()

	// update last sequence
	tls.sequenceMux.Lock()
	tls.sequence = tls.tlog.LastFlushedSequence() + 1
	tls.sequenceMux.Unlock()

	// resume all helds IO
	for _, op := range tls.tlogNotReadyBuff {
		tls.set(op.blockIndex, op.content)
	}

	// mark tlog server as ready
	tls.tlogNotReadyBuff = []writeOp{}
	tls.tlogReady = true
}
func (tls *tlogStorage) spawnBackgroundGoroutine(ctx context.Context) error {
	ctx, cancelFunc := context.WithCancel(ctx)
=======
func (tls *tlogStorage) spawnBackgroundGoroutine(parentCtx context.Context) error {
	ctx, cancelFunc := context.WithCancel(parentCtx)
>>>>>>> ef49d8aa
	recvCh := tls.tlog.Recv()

	if !tls.tlogReady { // wait until our server is ready
		go func() {
			log.Infof("waiting tlogserver for vdisk `%v` to be ready", tls.vdiskID)

			tls.waitTlogServerReady()
		}()
	}

	// used for sending our transactions
	go tls.transactionSender(ctx)

	// used for flushing from sequence cache
	go tls.flusher(ctx)

	go func() {
		log.Debug("background goroutine spawned for tlogstorage ", tls.vdiskID)

		defer func() {
			log.Infof("GoBackground exited for vdisk: %v", tls.vdiskID)
			/*err := tls.tlog.Close()
			if err != nil {
				log.Info("error while closing tlog client: ", err)
			}*/
		}()

		defer log.Debug("background goroutine exiting for tlogstorage ", tls.vdiskID)
		defer cancelFunc()

		for {
			select {
			case res := <-recvCh:
				if res.Err != nil {
					panic(fmt.Errorf(
						"tlog server resulted in error for vdisk %s: %s",
						tls.vdiskID, res.Err))
				}
				if res.Resp == nil {
					log.Info(
						"tlog server returned nil-response for vdisk: ", tls.vdiskID)
					continue
				}

				switch res.Resp.Status {
				case tlog.BlockStatusRecvOK:
					// nothing to do, logging would be way too verbose

				case tlog.BlockStatusForceFlushReceived:
					log.Debugf("vdisk %s's tlog server has received force flush message", tls.vdiskID)

				case tlog.BlockStatusFlushOK:
					tls.toFlushCh <- res.Resp.Sequences
				case tlog.BlockStatusWaitNbdSlaveSyncReceived:

				case tlog.BlockStatusFlushFailed:
					log.Errorf(
						"tlog server failed to flush for vdisk %s",
						tls.vdiskID)
				case tlog.BlockStatusDisconnected:
					log.Info("tlog connection disconnected")
				case tlog.BlockStatusReady:
					log.Info("tlog connection is ready")
				default:
					panic(fmt.Errorf(
						"tlog server had fatal failure for vdisk %s: %s",
						tls.vdiskID, res.Resp.Status))
				}

			case <-parentCtx.Done():
				log.Info("tlogclient receiver should be finished by now")
				return
			}
		}
	}()

	return nil
}

// transactionSender is spawned by the `GoBackground` method,
// and is meant to send transactions to the tlog client,
// over a seperate goroutine
func (tls *tlogStorage) transactionSender(ctx context.Context) {
	for {
		select {
		case transaction := <-tls.transactionCh:
			err := tls.tlog.Send(
				transaction.Operation,
				transaction.Sequence,
				transaction.Index,
				transaction.Timestamp,
				transaction.Content,
			)
			if err != nil {
				if err == tlogclient.ErrClientClosed {
					return
				}
				panic(fmt.Errorf(
					"tlogStorage couldn't send block %d (seq: %d): %s",
					transaction.Index,
					transaction.Sequence,
					err,
				))
			}

		case <-ctx.Done():
			log.Debugf("transaction sender for tlogStorage %s aborting", tls.vdiskID)
			return
		}
	}
}

// flusher is spawned by the `GoBackground` method,
// and is meant to flush transaction from sequence cache to storage,
// over a separate goroutine
func (tls *tlogStorage) flusher(ctx context.Context) {
	for {
		select {
		case seqs := <-tls.toFlushCh:
			err := tls.flushCachedContent(seqs)
			if err != nil {
				panic(fmt.Errorf(
					"failed to write cached content into storage for vdisk %s: %s",
					tls.vdiskID, err))
			}

		case <-ctx.Done():
			log.Debugf("flusher for tlogStorage %s aborting", tls.vdiskID)
			return
		}
	}

}

func (tls *tlogStorage) tlogRPCReloader(ctx context.Context, vdiskID string, source config.Source) (*config.TlogClusterConfig, error) {
	ctx, cancel := context.WithCancel(ctx)
	vdiskNBDUpdate, err := config.WatchVdiskNBDConfig(ctx, source, vdiskID)
	if err != nil {
		cancel()
		return nil, err
	}

	vdiskNBDConfig := <-vdiskNBDUpdate
	tls.tlogClusterID = vdiskNBDConfig.TlogServerClusterID

	tlogCfgCtx, tlogCfgCancel := context.WithCancel(ctx)
	tlogClusterCfgUpdate, err := config.WatchTlogClusterConfig(tlogCfgCtx, source, vdiskNBDConfig.TlogServerClusterID)
	if err != nil {
		tlogCfgCancel()
		cancel()
		return nil, err
	}

	var tlogClusterConfig config.TlogClusterConfig
	select {
	case tlogClusterConfig = <-tlogClusterCfgUpdate:
	case <-ctx.Done():
		tlogCfgCancel()
		cancel()
		return nil, errors.New("tlogStorage requires active context")
	}

	go func() {
		defer func() {
			tlogCfgCancel()
			cancel()
		}()

		for {
			select {
			case vdiskNBDConfig, ok := <-vdiskNBDUpdate:
				// in case channel is closed
				// but ctx.Done() wasn't triggered yet
				if !ok {
					return
				}

				if tls.tlogClusterID != vdiskNBDConfig.TlogServerClusterID {
					if vdiskNBDConfig.TlogServerClusterID == "" {
						source.MarkInvalidKey(config.Key{ID: vdiskID, Type: config.KeyVdiskNBD}, vdiskID)
						log.Errorf(
							"vdisk %s encountered an error switching to new Tlog cluster ID: %s",
							tls.vdiskID,
							"TlogServerClusterID is empty")
						continue
					}

					tlogCfgCtx, newTlogCfgCancel := context.WithCancel(ctx)
					newTlogClusterCfgUpdate, err := config.WatchTlogClusterConfig(tlogCfgCtx, source, vdiskNBDConfig.TlogServerClusterID)
					if err != nil {
						newTlogCfgCancel()
						log.Errorf(
							"vdisk %s encountered an error switching to Tlog cluster ID '%s': %s",
							tls.vdiskID,
							vdiskNBDConfig.TlogServerClusterID,
							err)
						continue
					}

					log.Debugf("Setting Tlog cluster ID to: %s", vdiskNBDConfig.TlogServerClusterID)
					tlogCfgCancel()
					tlogCfgCancel = newTlogCfgCancel
					tls.tlogClusterID = vdiskNBDConfig.TlogServerClusterID
					tlogClusterCfgUpdate = newTlogClusterCfgUpdate
				}
			case tlogClusterCfg := <-tlogClusterCfgUpdate:
				tls.tlog.ChangeServerAddresses(tlogClusterCfg.Servers)
			case <-ctx.Done():
				return
			}
		}
	}()

	return &tlogClusterConfig, nil
}

// switch to ardb slave if possible
//
// Disabled since Milestone 6!
// See: https://github.com/zero-os/0-Disk/issues/357
/*func (tls *tlogStorage) switchToArdbSlave() error {
	if tls.configPath == "" {
		return fmt.Errorf("no config found")
	}

	// get config file permission
	// we need it because we want to rewrite it.
	// better to write it with same permission
	filePerm, err := func() (os.FileMode, error) {
		info, err := os.Stat(tls.configPath)
		if err != nil {
			return 0, err
		}
		return info.Mode(), nil
	}()
	if err != nil {
		return err
	}

	// parse the config
	conf, err := config.ReadConfig(tls.configPath, config.NBDServer)
	if err != nil {
		return err
	}

	vdiskConf, exist := conf.Vdisks[tls.vdiskID]
	if !exist {
		return fmt.Errorf("no config found for vdisk: %v", tls.vdiskID)
	}

	if vdiskConf.SlaveStorageCluster == "" {
		return fmt.Errorf("vdisk %v doesn't have ardb slave", tls.vdiskID)
	}

	// switch to slave (still in config only)
	vdiskConf.StorageCluster = vdiskConf.SlaveStorageCluster
	vdiskConf.SlaveStorageCluster = ""
	conf.Vdisks[tls.vdiskID] = vdiskConf

	// ask tlog to sync the slave
	if err := tls.tlog.WaitNbdSlaveSync(); err != nil {
		return err
	}

	// rewrite the config
	log.Debug("using slave and rewriting config: ", tls.configPath)
	if err := ioutil.WriteFile(tls.configPath, []byte(conf.String()), filePerm); err != nil {
		return err
	}

	// reload the config
	syscall.Kill(syscall.Getpid(), syscall.SIGHUP)

	// give some time for the reloader to work
	// TODO : give access to the reloader, so we don't need to do some random sleep
	time.Sleep(1 * time.Second)

	// TODO : notify the orchestrator or ays or any other interested parties
	return nil
}*/

func (tls *tlogStorage) flushCachedContent(sequences []uint64) error {
	defer func() {
		tls.cacheEmptyCond.L.Lock()
		if tls.cache.Empty() {
			tls.cacheEmptyCond.Signal()
		}
		tls.cacheEmptyCond.L.Unlock()
	}()

	if len(sequences) == 0 {
		return nil // no work to do
	}

	tls.storageMux.Lock()
	defer tls.storageMux.Unlock()

	elements := tls.cache.Evict(sequences...)

	var errs flushErrors
	for blockIndex, data := range elements {
		err := tls.flushAContent(blockIndex, data)
		if err != nil {
			errs = append(errs, err)
		}
	}

	if len(errs) > 0 {
		return errs
	}

	// the sequences are given in ordered form,
	// thus we can simply try to set the last given sequence.
	tls.metadata.SetLastFlushedSequence(sequences[len(sequences)-1])
	return nil
}

func (tls *tlogStorage) flushAContent(blockIndex int64, data []byte) error {
	flush := func() error {
		if data == nil {
			return tls.storage.DeleteBlock(blockIndex)
		}
		return tls.storage.SetBlock(blockIndex, data)
	}

	/*
		// SWITCH ARDB SLAVE DISABLED SINCE MILESTONE 6
		// SEE: https://github.com/zero-os/0-Disk/issues/357

		err := flush()
		if err == nil {
			return nil
		}

		// there is issue with master, switch to ardb slave if possible
		if errSwitch := tls.switchToArdbSlave(); errSwitch != nil {
			log.Errorf("Failed to switchToArdbSlave: %v", errSwitch)
			return err
		}
	*/

	return flush()
}

type flushErrors []error

func (err flushErrors) Error() string {
	l := len(err)
	if l == 0 {
		return "unknown flush error"
	}

	var msg string

	l--
	for i := 0; i < l; i++ {
		msg += err[i].Error() + "; "
	}
	msg += err[l].Error()

	return msg
}

// get content from either cache, or internal storage
func (tls *tlogStorage) get(blockIndex int64) (content []byte, err error) {
	content, found := tls.cache.Get(blockIndex)
	if found {
		return
	}

	tls.storageMux.Lock()
	defer tls.storageMux.Unlock()

	// return content from internal storage if possible
	content, err = tls.storage.GetBlock(blockIndex)
	return
}

// isZeroContent detects if a given content buffer is completely filled with 0s
func (tls *tlogStorage) isZeroContent(content []byte) bool {
	for _, c := range content {
		if c != 0 {
			return false
		}
	}

	return true
}

// get the next sequence index,
// and increment if such that the next time another one can be retrieved
func (tls *tlogStorage) getNextSequenceIndex() (sequence uint64) {
	tls.sequenceMux.Lock()
	defer tls.sequenceMux.Unlock()
	sequence = tls.sequence
	tls.sequence++
	return
}

// get the latest transaction sequence
func (tls *tlogStorage) getLatestSequence() (sequence uint64) {
	tls.sequenceMux.Lock()
	defer tls.sequenceMux.Unlock()
	return tls.sequence - 1
}

// tlogClient represents the tlog client interface used
// by the tlogStorage, usually filled by (*tlogclient.Client)
//
// using an interface makes it possible to use a dummy version
// for testing purposes
type tlogClient interface {
	Send(op uint8, seq uint64, index int64, timestamp int64, data []byte) error
	ForceFlushAtSeq(uint64) error
	WaitNbdSlaveSync() error
	ChangeServerAddresses([]string)
	Recv() <-chan *tlogclient.Result
	LastFlushedSequence() uint64
	Ready() bool
	WaitReady()
	Close() error
}

// sequenceCache, is used to cache transactions, linked to their sequenceIndex,
// which are still being processed by the tlogServer, and thus awaiting to be flushed.
// A sequenceCache HAS to be thread-safe.
type sequenceCache interface {
	// Add a transaction to the cache
	Add(sequenceIndex uint64, blockIndex int64, data []byte) error
	// Get the latest version of a transaction from the cache
	Get(blockIndex int64) ([]byte, bool)
	// Evict all transactions for the given sequences
	Evict(sequences ...uint64) map[int64][]byte
	// Empty returns true if the cache has no cached transactions
	Empty() bool
}

// newInMemorySequenceCache creates a new in-memory sequence cache
func newInMemorySequenceCache() *inMemorySequenceCache {
	return &inMemorySequenceCache{
		sequences: make(map[uint64]int64),
		values:    make(map[int64]*dataHistory),
	}
}

// inMemorySequenceCache is used as the in-memory sequence cache,
// for all transactions which the tlogserver is still processing.
type inMemorySequenceCache struct {
	// mapping between sequenceIndex and blockIndex
	sequences map[uint64]int64
	// mapping between blockIndex and data
	values map[int64]*dataHistory
	// size of history blocks
	size uint64

	mux sync.RWMutex
}

// Add implements sequenceCache.Add
func (sq *inMemorySequenceCache) Add(sequenceIndex uint64, blockIndex int64, data []byte) error {
	sq.mux.Lock()
	defer sq.mux.Unlock()

	// store the actual data
	dh, ok := sq.values[blockIndex]
	if !ok {
		dh = newDataHistory()
		sq.values[blockIndex] = dh
		sq.size++
	}
	if err := dh.Add(sequenceIndex, data); err != nil {
		if err == errOutdated {
			if log.GetLevel() == log.DebugLevel {
				latest, _ := dh.LatestSequence()
				log.Debugf(
					"not overwriting data (seq %d) of block %d: for seq %d",
					latest,
					blockIndex,
					sequenceIndex)
			}
			return nil
		}

		return nil
	}

	// map sequence- to block index
	sq.sequences[sequenceIndex] = blockIndex

	return nil
}

// Get implements sequenceCache.Get
func (sq *inMemorySequenceCache) Get(blockIndex int64) ([]byte, bool) {
	sq.mux.RLock()
	defer sq.mux.RUnlock()

	dh, ok := sq.values[blockIndex]
	if !ok {
		return nil, false
	}

	return dh.Latest()
}

// Evict implements sequenceCache.Evict
func (sq *inMemorySequenceCache) Evict(sequences ...uint64) (elements map[int64][]byte) {
	sq.mux.Lock()
	defer sq.mux.Unlock()

	elements = make(map[int64][]byte)

	var ok bool
	var element []byte
	var dh *dataHistory
	var blockIndex int64

	for _, sequenceIndex := range sequences {
		// remove sequenceIndex
		blockIndex, ok = sq.sequences[sequenceIndex]
		if !ok {
			log.Debug("tried to evict invalid (outdated?) blockIndex: ", sequenceIndex)
			continue
		}
		delete(sq.sequences, sequenceIndex)

		dh, ok = sq.values[blockIndex]
		if !ok {
			// could be because sequence was already deleted
			// in the dataHistory, and that because of that
			// and perhaps other deletes,
			// the history got empty and thus deleted.
			continue
		}

		element, ok = dh.Trim(sequenceIndex)
		if !ok {
			// could be because sequence was already deleted
			// which is possible due to a previous mass-trim
			continue
		}

		// add the found element
		elements[blockIndex] = element

		// delete the history object, in case there are no values left
		if dh.Empty() {
			delete(sq.values, blockIndex)
			sq.size--

			if sq.size == 0 {
				// reset sequence mapping, in case we have no more values left
				// we do this in order to prevent a memory leak,
				// in case there are any orphanned mappings left,
				// due to aggressive evictions
				sq.sequences = make(map[uint64]int64)
			}
		}
	}

	return
}

// Empty implements sequenceCache.Empty
func (sq *inMemorySequenceCache) Empty() bool {
	sq.mux.RLock()
	defer sq.mux.RUnlock()

	return sq.size == 0
}

// newDataHistory creates a new data history
func newDataHistory() *dataHistory {
	return &dataHistory{
		min:       math.MaxUint64,
		max:       math.MaxUint64,
		latest:    math.MaxUint64,
		sequences: make(map[uint64]uint64),
		values:    make(map[uint64][]byte),
	}
}

// dataHistory is used to store multiple versions of the same blockIndex
// stored together with the sequence of each block
type dataHistory struct {
	latest    uint64
	min, max  uint64
	sequences map[uint64]uint64
	values    map[uint64][]byte
}

// Add a block version to the history,
// NOTE that the sequenceIndex has to be greater then the last given index
func (dh *dataHistory) Add(sequenceIndex uint64, data []byte) error {
	if sequenceIndex > dh.latest || dh.Empty() {
		dh.max++
		dh.latest = sequenceIndex
		dh.sequences[sequenceIndex] = dh.max
		dh.values[dh.max] = data
		return nil
	}

	return errOutdated
}

// Latest returns the last added data version,
// returns false in case there is no history yet
func (dh *dataHistory) Latest() ([]byte, bool) {
	value, ok := dh.values[dh.max]
	return value, ok
}

// LatestSequence returns the last added sequence
func (dh *dataHistory) LatestSequence() (uint64, bool) {
	if dh.latest != math.MaxUint64 {
		return dh.latest, true
	}
	return 0, false
}

// Trim the history until (and including) the given sequence,
// returning the data at the given index,
// and returning false in case that sequenceIndex,
// could not be found in this history
func (dh *dataHistory) Trim(sequenceIndex uint64) ([]byte, bool) {
	if index, ok := dh.sequences[sequenceIndex]; ok {
		// clean up sequence
		delete(dh.sequences, sequenceIndex)

		if dh.min == math.MaxUint64 {
			dh.min = 0
		}

		if index < dh.min {
			// index is too low,
			// might be that the data was already deleted
			return nil, false
		}

		value := dh.values[index]

		// clean up all outdated values
		for i := dh.min; i <= index; i++ {
			delete(dh.values, i)
		}

		// update state
		if index < dh.max {
			dh.min = index + 1
		} else { // index == dh.max
			// reset state, as we're out of values
			dh.sequences = make(map[uint64]uint64)
			dh.min = math.MaxUint64
			dh.max = math.MaxUint64
			dh.latest = math.MaxUint64
		}

		return value, true
	}

	return nil, false
}

// Empty returns true if there is no history yet
func (dh *dataHistory) Empty() bool {
	return dh.max == math.MaxUint64
}

// loadOrNewTlogMetadata load metadata from storage or
// creates a new tlog metadata object.
// Defauling to nil-values of properties for all properties
// that weren't defined yet in the ARDB metadata storage.
func loadOrNewTlogMetadata(vdiskID string, cluster ardb.StorageCluster) (*tlogMetadata, error) {
	if cluster == nil {
		// used for testing purposes only
		return new(tlogMetadata), nil
	}

	key := MetadataKey(vdiskID)
	md, err := deserializeTlogMetadata(key, vdiskID, cluster)
	if err != nil {
		return nil, err
	}
	md.cluster = cluster
	return md, nil
}

func deserializeTlogMetadata(key, vdiskID string, cluster ardb.StorageCluster) (*tlogMetadata, error) {
	lastFlushedSequence, err := ardb.OptUint64(cluster.Do(
		ardb.Command(command.HashGet, key, tlogMetadataLastFlushedSequenceField)))
	if err != nil {
		return nil, err
	}

	return newTlogMetadata(lastFlushedSequence, vdiskID, key), nil
}

type tlogMetadata struct {
	lastFlushedSequence uint64

	vdiskID, key string
	cluster      ardb.StorageCluster
	mux          sync.Mutex
}

func newTlogMetadata(lastFlushedSequence uint64, vdiskID, key string) *tlogMetadata {
	return &tlogMetadata{
		lastFlushedSequence: lastFlushedSequence,
		vdiskID:             vdiskID,
		key:                 key,
	}
}

// SetLastFlushedSequence sets the given seq as the last flushed sequence,
// only if the given sequence is greater than the one already used.
func (md *tlogMetadata) SetLastFlushedSequence(seq uint64) bool {
	md.mux.Lock()
	defer md.mux.Unlock()

	if seq <= md.lastFlushedSequence {
		return false
	}

	md.lastFlushedSequence = seq
	return true
}

// Flush all the metadata for this tlogstorage into the ARDB metadata storage server.
func (md *tlogMetadata) Flush() error {
	if md.cluster == nil {
		return nil // nothing to do
	}

	md.mux.Lock()
	defer md.mux.Unlock()
	return md.serialize(md.cluster)
}

func (md *tlogMetadata) serialize(cluster ardb.StorageCluster) error {
	_, err := cluster.Do(
		ardb.Command(command.HashSet,
			md.key, tlogMetadataLastFlushedSequenceField,
			md.lastFlushedSequence))
	return err
}

// MetadataKey returns the key of the ARDB hashmap,
// which contains all the metadata stored for a tlog storage.
func MetadataKey(vdiskID string) string {
	return tlogMetadataKeyPrefix + vdiskID
}

// CreateMetadata creates all metadata of a tlog-enabled storage.
func CreateMetadata(vdiskID string, lastFlushedSequence uint64, clusterCfg config.StorageClusterConfig) error {
	cluster, err := ardb.NewCluster(clusterCfg, nil)
	if err != nil {
		return err
	}

	metadata := newTlogMetadata(lastFlushedSequence, vdiskID, MetadataKey(vdiskID))
	return metadata.serialize(cluster)
}

// DeleteMetadata deletes all metadata of a tlog-enabled storage,
// from a given metadata server using the given vdiskID.
func DeleteMetadata(serverCfg config.StorageServerConfig, vdiskIDs ...string) error {
	// get connection to metadata storage server
	conn, err := ardb.Dial(serverCfg)
	if err != nil {
		return fmt.Errorf("couldn't connect to meta ardb: %s", err.Error())
	}
	defer conn.Close()

	for _, vdiskID := range vdiskIDs {
		// delete the actual metadata (if it existed)
		err = conn.Send("DEL", MetadataKey(vdiskID))
		if err != nil {
			return fmt.Errorf(
				"couldn't add %s to the delete tlog metadata batch: %v",
				vdiskID, err)
		}
	}

	err = conn.Flush()
	if err != nil {
		return fmt.Errorf(
			"couldn't flush the delete tlog metadata batch: %v", err)
	}

	var errors flushErrors
	for _, vdiskID := range vdiskIDs {
		_, err = conn.Receive()
		if err != nil {
			errors = append(errors, fmt.Errorf(
				"couldn't delete tlog metadata for %s: %v", vdiskID, err))
		}
	}

	if len(errors) > 0 {
		return errors
	}

	return nil
}

// CopyMetadata copies all metadata of a tlog-enabled storage
// from a sourceID to a targetID, within the same cluster or between different clusters.
func CopyMetadata(sourceID, targetID string, sourceClusterCfg config.StorageClusterConfig, targetClusterCfg *config.StorageClusterConfig) error {
	// define whether or not we're copying between different servers.
	if targetClusterCfg == nil {
		targetClusterCfg = &sourceClusterCfg
	}

	// get first available storage server

	metaSourceCfg, err := ardb.FindFirstAvailableServerConfig(sourceClusterCfg)
	if err != nil {
		return err
	}

	sourceCluster, err := ardb.NewUniCluster(metaSourceCfg, nil)
	if err != nil {
		return err
	}

	metaTargetCfg, err := ardb.FindFirstAvailableServerConfig(*targetClusterCfg)
	if err != nil {
		return err
	}

	if metaSourceCfg.Equal(metaTargetCfg) {
		conn, err := ardb.Dial(metaSourceCfg)
		if err != nil {
			return fmt.Errorf("couldn't connect to ardb: %s", err.Error())
		}
		defer conn.Close()

		return copyMetadataSameConnection(sourceID, targetID, sourceCluster)
	}

	targetCluster, err := ardb.NewUniCluster(metaTargetCfg, nil)
	if err != nil {
		return err
	}

	return copyMetadataDifferentConnections(sourceID, targetID, sourceCluster, targetCluster)
}

func copyMetadataDifferentConnections(sourceID, targetID string, sourceCluster, targetCluster ardb.StorageCluster) error {
	sourceKey := MetadataKey(sourceID)
	metadata, err := deserializeTlogMetadata(sourceKey, sourceID, sourceCluster)
	if err != nil {
		return fmt.Errorf(
			"couldn't deserialize source tlog metadata for %s: %v", sourceID, err)
	}

	metadata.key = MetadataKey(targetID)
	err = metadata.serialize(targetCluster)
	if err != nil {
		return fmt.Errorf(
			"couldn't serialize destination tlog metadata for %s: %v", targetID, err)
	}

	return nil
}

func copyMetadataSameConnection(sourceID, targetID string, cluster ardb.StorageCluster) error {
	log.Infof("dumping tlog metadata of vdisk %q and restoring it as tlog metadata of vdisk %q",
		sourceID, targetID)

	sourceKey, targetKey := MetadataKey(sourceID), MetadataKey(targetID)
	_, err := cluster.Do(ardb.Script(
		0, copyMetadataSameConnScript,
		[]string{targetKey},
		sourceKey, targetKey))
	return err
}

var copyMetadataSameConnScript = `
	local source = ARGV[1]
	local dest = ARGV[2]
	
	if redis.call("EXISTS", source) == 0 then
		return
	end
	
	if redis.call("EXISTS", dest) == 1 then
		redis.call("DEL", dest)
	end
	
	redis.call("RESTORE", dest, 0, redis.call("DUMP", source))
`

const (
	tlogMetadataKeyPrefix                = "tlog:"
	tlogMetadataLastFlushedSequenceField = "lfseq"
)

var (
	// returned when a sequence is added,
	// which is older, then the data which is already cached
	errOutdated = errors.New("given sequence is outdated")

	// returned when applying action on an invalidated tlog storage
	errInvalidTlogStorage = errors.New("tlog storage is invalid")

	// returned when flush timed out
	errFlushTimeout = errors.New("flush timeout")
)

var (
	// TODO: come up with a better value, perhaps this value could be returned during
	//       the handshake phase from the server
	transactionChCapacity = 50

	toFlushChCapacity = 10000 // TODO : do we really need it to be so big?
)<|MERGE_RESOLUTION|>--- conflicted
+++ resolved
@@ -66,26 +66,10 @@
 			log.Infof("possible error when starting vdisk `%v`: might need to sync with tlog", vdiskID)
 		}
 	}
-<<<<<<< HEAD
-
-	tlogStorage := &tlogStorage{
-		vdiskID:        vdiskID,
-		tlog:           client,
-		storage:        storage,
-		metadata:       metadata,
-		cache:          newInMemorySequenceCache(),
-		blockSize:      blockSize,
-		sequence:       client.LastFlushedSequence() + 1,
-		transactionCh:  make(chan *transaction, transactionChCapacity),
-		toFlushCh:      make(chan []uint64, toFlushChCapacity),
-		cacheEmptyCond: sync.NewCond(&sync.Mutex{}),
-		done:           make(chan struct{}, 1),
-		tlogReady:      client.Ready(),
-	}
-=======
+
 	tlogStorage.tlog = client
 	tlogStorage.sequence = client.LastFlushedSequence() + 1
->>>>>>> ef49d8aa
+	tlogStorage.tlogReady = client.Ready()
 
 	err = tlogStorage.spawnBackgroundGoroutine(ctx)
 	if err != nil {
@@ -124,15 +108,10 @@
 	// condition variable used to signal when the cache is empty
 	cacheEmptyCond *sync.Cond
 
-<<<<<<< HEAD
-	done chan struct{}
-
 	tlogReadyMux     sync.Mutex
 	tlogReady        bool
 	tlogNotReadyBuff []writeOp
-=======
-	cancel context.CancelFunc
->>>>>>> ef49d8aa
+	cancel           context.CancelFunc
 }
 
 type transaction struct {
@@ -365,7 +344,6 @@
 	return
 }
 
-<<<<<<< HEAD
 func (tls *tlogStorage) waitTlogServerReady() {
 	defer log.Infof("tlogServer for %v is ready", tls.vdiskID)
 	tls.tlog.WaitReady()
@@ -387,12 +365,9 @@
 	tls.tlogNotReadyBuff = []writeOp{}
 	tls.tlogReady = true
 }
-func (tls *tlogStorage) spawnBackgroundGoroutine(ctx context.Context) error {
-	ctx, cancelFunc := context.WithCancel(ctx)
-=======
+
 func (tls *tlogStorage) spawnBackgroundGoroutine(parentCtx context.Context) error {
 	ctx, cancelFunc := context.WithCancel(parentCtx)
->>>>>>> ef49d8aa
 	recvCh := tls.tlog.Recv()
 
 	if !tls.tlogReady { // wait until our server is ready
