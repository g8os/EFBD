--- conflicted
+++ resolved
@@ -7,15 +7,12 @@
 
 	"github.com/g8os/blockstor/log"
 
+	"github.com/g8os/blockstor/tlog/tlogclient"
+
 	"github.com/g8os/blockstor/gonbdserver/nbd"
 	"github.com/g8os/blockstor/nbdserver/config"
 	"github.com/g8os/blockstor/nbdserver/lba"
 	"github.com/g8os/blockstor/storagecluster"
-<<<<<<< HEAD
-	"github.com/g8os/blockstor/tlog/tlogclient"
-	"github.com/g8os/gonbdserver/nbd"
-=======
->>>>>>> a3644a04
 	"github.com/garyburd/redigo/redis"
 )
 
@@ -33,12 +30,8 @@
 type BackendFactoryConfig struct {
 	Pool                     *RedisPool
 	SCClientFactory          *storagecluster.ClusterClientFactory
-<<<<<<< HEAD
-	GridAPIAddress           string
 	TLogRPCAddress           string
-=======
 	ConfigPath               string
->>>>>>> a3644a04
 	RootARDBConnectionString string
 	LBACacheLimit            int64 // min-capped to LBA.BytesPerShard
 }
@@ -67,19 +60,11 @@
 	}
 
 	return &BackendFactory{
-<<<<<<< HEAD
-		backendPool:              cfg.Pool,
-		scClientFactory:          cfg.SCClientFactory,
-		gridAPIAddress:           cfg.GridAPIAddress,
-		tlogRPCAddress:           cfg.TLogRPCAddress,
-		rootArdbConnectionString: cfg.RootARDBConnectionString,
-		lbaCacheLimit:            cfg.LBACacheLimit,
-=======
 		backendPool:     cfg.Pool,
 		scClientFactory: cfg.SCClientFactory,
+		tlogRPCAddress:  cfg.TLogRPCAddress,
 		configPath:      cfg.ConfigPath,
 		lbaCacheLimit:   cfg.LBACacheLimit,
->>>>>>> a3644a04
 	}, nil
 }
 
@@ -87,19 +72,11 @@
 // that can not be passed in the exportconfig like the pool of ardbconnections
 // I hate the factory pattern but I hate global variables even more
 type BackendFactory struct {
-<<<<<<< HEAD
-	backendPool              *RedisPool
-	scClientFactory          *storagecluster.ClusterClientFactory
-	gridAPIAddress           string
-	tlogRPCAddress           string
-	rootArdbConnectionString string
-	lbaCacheLimit            int64
-=======
 	backendPool     *RedisPool
 	scClientFactory *storagecluster.ClusterClientFactory
+	tlogRPCAddress  string
 	configPath      string
 	lbaCacheLimit   int64
->>>>>>> a3644a04
 }
 
 //NewBackend generates a new ardb backend
@@ -167,21 +144,16 @@
 
 		storage = newDedupedStorage(vdiskID, blockSize, redisProvider, vlba)
 	default:
-<<<<<<< HEAD
-		err = fmt.Errorf("Unsupported vdisk type: %s", vdiskInfo.Type)
-		return
-=======
 		err = fmt.Errorf("unsupported vdisk type %q", vdisk.Type)
->>>>>>> a3644a04
 	}
 
 	var tlogClient *tlogclient.Client
 
-	switch vdiskInfo.Type {
-	case gridapi.EnumVdiskTypedb, gridapi.EnumVdiskTypeboot:
+	switch vdisk.Type {
+	case config.VdiskTypeDB, config.VdiskTypeBoot:
 		if f.tlogRPCAddress != "" {
 			log.Debugf("creating tlogclient for backend %v (%v)",
-				vdiskID, vdiskInfo.Type)
+				vdiskID, vdisk.Type)
 			tlogClient, err = tlogclient.New(f.tlogRPCAddress, vdiskID)
 			if err != nil {
 				log.Infof("couldn't create tlogclient: %s", err.Error())
@@ -191,7 +163,7 @@
 
 	default:
 		log.Debugf("not creating tlogclient for backend %v (%v)",
-			vdiskID, vdiskInfo.Type)
+			vdiskID, vdisk.Type)
 	}
 
 	backend = newBackend(
