package ardb

import (
	"bytes"
	"context"
	"crypto/rand"
	"runtime/debug"
	"strconv"
	"testing"
	"time"

	"github.com/g8os/blockstor"
	"github.com/g8os/blockstor/nbdserver/lba"
	"github.com/g8os/blockstor/redisstub"
	"github.com/garyburd/redigo/redis"
)

// simplified algorithm based on `cmd/copyvdisk/copy_different.go`
func copyTestMetaData(t *testing.T, vdiskIDA, vdiskIDB string, providerA, providerB lba.MetaRedisProvider) {
	connA, err := providerA.MetaRedisConnection()
	if err != nil {
		debug.PrintStack()
		t.Fatal(err)
	}
	defer connA.Close()
	connB, err := providerB.MetaRedisConnection()
	if err != nil {
		debug.PrintStack()
		t.Fatal(err)
	}
	defer connB.Close()

	data, err := redis.StringMap(connA.Do("HGETALL", vdiskIDA))
	if err != nil {
		debug.PrintStack()
		t.Fatal(err)
	}

	_, err = connB.Do("DEL", vdiskIDB)
	if err != nil {
		debug.PrintStack()
		t.Fatal(err)
	}

	var index int64
	for rawIndex, hash := range data {
		index, err = strconv.ParseInt(rawIndex, 10, 64)
		if err != nil {
			return
		}

		_, err = connB.Do("HSET", vdiskIDB, index, []byte(hash))
		if err != nil {
			debug.PrintStack()
			t.Fatal(err)
		}
	}
}

func createTestDedupedStorage(t *testing.T, vdiskID string, blockSize, blockCount int64, provider *testRedisProvider) *dedupedStorage {
	lba, err := lba.NewLBA(
		vdiskID,
		blockCount,
		DefaultLBACacheLimit,
		provider)
	if err != nil {
		t.Fatal("couldn't create LBA", err)
	}

	return newDedupedStorage(vdiskID, blockSize, provider, lba).(*dedupedStorage)
}

// testDedupContentExists tests if
// the given content exists in the database
func testDedupContentExists(t *testing.T, memRedis *redisstub.MemoryRedis, content []byte) {
	conn, err := memRedis.Dial("")
	if err != nil {
		debug.PrintStack()
		t.Fatal(err)
	}
	defer conn.Close()

	hash := blockstor.HashBytes(content)

	contentReceived, err := redis.Bytes(conn.Do("GET", hash.Bytes()))
	if err != nil {
		debug.PrintStack()
		t.Fatal(err)
	}
	if bytes.Compare(content, contentReceived) != 0 {
		debug.PrintStack()
		t.Fatalf(
			"content found (%v) does not equal content expected (%v)",
			contentReceived, content)
	}
}

// testDedupContentDoesNotExist tests if
// the given content does not exist in the database
func testDedupContentDoesNotExist(t *testing.T, memRedis *redisstub.MemoryRedis, content []byte) {
	conn, err := memRedis.Dial("")
	if err != nil {
		debug.PrintStack()
		t.Fatal(err)
	}
	defer conn.Close()

	hash := blockstor.HashBytes(content)

	exists, err := redis.Bool(conn.Do("EXISTS", hash.Bytes()))
	if err != nil {
		debug.PrintStack()
		t.Fatal(err)
	}
	if exists {
		debug.PrintStack()
		t.Fatalf(
			"content found (%v), while it shouldn't exist", content)
	}
}

<<<<<<< HEAD
// testReferenceCount of a certain content
func testReferenceCount(t *testing.T, memRedis *redisstub.MemoryRedis, content []byte, expected int64) {
	time.Sleep(time.Millisecond * 200) // give background thread time
	conn, err := memRedis.Dial("")
	if err != nil {
		debug.PrintStack()
		t.Fatal(err)
	}
	defer conn.Close()

	hash := blockstor.HashBytes(content)
	key := dsReferenceKey(hash)
	length, err := redis.Int64(conn.Do("GET", key))
	if err == redis.ErrNil {
		length = 0
		err = nil
	}
	if err != nil {
		debug.PrintStack()
		t.Fatal("couldn't get reference count of", hash, err)
	}
	if expected != length {
		debug.PrintStack()
		t.Fatalf("%v has length %v, while expected %v", content, length, expected)
	}
}

=======
>>>>>>> ced30d1b
func TestDedupedContent(t *testing.T) {
	memRedis := redisstub.NewMemoryRedis()
	go memRedis.Listen()
	defer memRedis.Close()

	const (
		vdiskID = "a"
	)

	redisProvider := newTestRedisProvider(memRedis, nil) // root = nil
	storage := createTestDedupedStorage(t, vdiskID, 8, 8, redisProvider)
	if storage == nil {
		t.Fatal("storage is nil")
	}

	testBackendStorage(t, storage)
}

// test in a response to https://github.com/g8os/blockstor/issues/89
func TestDedupedDeadlock(t *testing.T) {
	memRedis := redisstub.NewMemoryRedis()
	go memRedis.Listen()
	defer memRedis.Close()

	const (
		vdiskID    = "a"
		blockSize  = 128
		blockCount = 512
	)

	redisProvider := newTestRedisProvider(memRedis, nil) // root = nil
	storage := createTestDedupedStorage(t, vdiskID, blockSize, blockCount, redisProvider)
	if storage == nil {
		t.Fatal("storage is nil")
	}

	testBackendStorageDeadlock(t, blockSize, blockCount, storage)
}

// test if content linked to local (copied) metadata,
// is available only on the remote (root) storage,
// while not yet on the local storage
func TestGetDedupedRootContent(t *testing.T) {
	// create storageA
	memRedisA := redisstub.NewMemoryRedis()
	go memRedisA.Listen()
	defer memRedisA.Close()

	const (
		vdiskIDA = "a"
		vdiskIDB = "b"
	)

	var (
		ctx = context.Background()
	)

	redisProviderA := newTestRedisProvider(memRedisA, nil) // root = nil
	storageA := createTestDedupedStorage(t, vdiskIDA, 8, 8, redisProviderA)
	if storageA == nil {
		t.Fatal("storageA is nil")
	}
	defer storageA.Close()
	go storageA.GoBackground(ctx)

	// create storageB, with storageA as its fallback/root
	memRedisB := redisstub.NewMemoryRedis()
	go memRedisB.Listen()
	defer memRedisB.Close()

	redisProviderB := newTestRedisProvider(memRedisB, memRedisA) // root = memRedisA
	storageB := createTestDedupedStorage(t, vdiskIDB, 8, 8, redisProviderB)
	if storageB == nil {
		t.Fatal("storageB is nil")
	}
	defer storageB.Close()
	go storageB.GoBackground(ctx)

	testContent := []byte{4, 2}

	// content shouldn't exist in either of the 2 volumes
	testDedupContentDoesNotExist(t, memRedisA, testContent)
	testDedupContentDoesNotExist(t, memRedisB, testContent)

	var testBlockIndex int64 // 0

	// store content in storageA
	err := storageA.Set(testBlockIndex, testContent)
	if err != nil {
		t.Fatal(err)
	}
	// content should now exist in storageA, but not yet in storageB
	testDedupContentExists(t, memRedisA, testContent)
	testDedupContentDoesNotExist(t, memRedisB, testContent)

	// let's flush to ensure metadata is written to external storage
	err = storageA.Flush()
	if err != nil {
		t.Fatal(err)
	}

	// getting content from storageA should be possible
	content, err := storageA.Get(testBlockIndex)
	if err != nil {
		t.Fatal(err)
	}
	if content == nil {
		t.Fatal("content should exist, while received nil-content")
	}

	// getting content from StorageB isn't possible yet,
	// as metadata isn't copied yet
	content, err = storageB.Get(testBlockIndex)
	if err != nil {
		t.Fatal(err)
	}
	if content != nil {
		t.Fatalf("content shouldn't exist yet, while received: %v", content)
	}
	// content should still only exist in storageA
	testDedupContentExists(t, memRedisA, testContent)
	testDedupContentDoesNotExist(t, memRedisB, testContent)

	// flush metadata of storageB first,
	// so it's reloaded next time fresh from externalStorage,
	// this shows that copying metadata to a vdisk which is active,
	// is only going lead to dissapointment
	err = storageB.Flush()
	if err != nil {
		t.Fatal(err)
	}

	// copy metadata
	copyTestMetaData(t, vdiskIDA, vdiskIDB, redisProviderA, redisProviderB)

	// getting the content now should work
	content, err = storageB.Get(testBlockIndex)
	if err != nil {
		t.Fatal(err)
	}
	if content == nil {
		t.Fatal("content should exist now, while received nil-content")
	}

	// content should now be in both storages
	// as the remote get should have also stored the content locally
	testDedupContentExists(t, memRedisA, testContent)

	// wait until the Get method saves the content async
	time.Sleep(time.Millisecond * 200)
	testDedupContentExists(t, memRedisB, testContent)

	// let's store some new content in storageB
	testContent = []byte{9, 2}
	testBlockIndex++

	err = storageB.Set(testBlockIndex, testContent)
	if err != nil {
		t.Fatal(err)
	}
	// content should now exist in storageB, but not yet in storageA
	testDedupContentExists(t, memRedisB, testContent)
	testDedupContentDoesNotExist(t, memRedisA, testContent)

	// let's flush to ensure metadata is written to external storage
	err = storageB.Flush()
	if err != nil {
		t.Fatal(err)
	}

	// flush metadata of storageA first,
	// so it's reloaded next time fresh from externalStorage,
	// this shows that copying metadata to a vdisk which is active,
	// is only going lead to dissapointment
	err = storageA.Flush()
	if err != nil {
		t.Fatal(err)
	}

	// let's copy the metadata from storageB to storageA
	copyTestMetaData(t, vdiskIDB, vdiskIDA, redisProviderB, redisProviderA)

	// let's now try to get it from storageA
	// this should fail (manifested as nil-content), as storageA has no root,
	// and the content isn't available locally
	content, err = storageA.Get(testBlockIndex)
	if err != nil {
		t.Fatal(err)
	}
	if content != nil {
		t.Fatalf("content shouldn't exist now, while received: %v", content)
	}

	// we can however get the content from storageB
	content, err = storageB.Get(testBlockIndex)
	if err != nil {
		t.Fatal(err)
	}
	if content == nil {
		t.Fatal("content should exist now, while received nil-content")
	}

	// and we can also do our direct test to ensure the content
	// only exists in storageB
	testDedupContentExists(t, memRedisB, testContent)
	testDedupContentDoesNotExist(t, memRedisA, testContent)

	// if we now make sure storageA, has storageB as its root,
	// our previous Get attempt /will/ work, as we already have the metadata
	redisProviderA.rootMemRedis = memRedisB

	content, err = storageA.Get(testBlockIndex)
	if err != nil {
		t.Fatal(err)
	}
	if content == nil {
		t.Fatal("content should exist now, while received nil-content")
	}

	// and also our direct test should show that
	// the content now exists in both storages
	testDedupContentExists(t, memRedisB, testContent)

	// wait until the Get method saves the content async
	time.Sleep(time.Millisecond * 200)
	testDedupContentExists(t, memRedisA, testContent)
}

// test in a response to https://github.com/g8os/blockstor/issues/89
func TestGetDedupedRootContentDeadlock(t *testing.T) {
	// create storageA
	memRedisA := redisstub.NewMemoryRedis()
	go memRedisA.Listen()
	defer memRedisA.Close()

	const (
		vdiskIDA   = "a"
		vdiskIDB   = "b"
		blockSize  = 128
		blockCount = 256
	)

	var (
		ctx = context.Background()
		err error
	)

	redisProviderA := newTestRedisProvider(memRedisA, nil) // root = nil
	storageA := createTestDedupedStorage(t, vdiskIDA, blockSize, blockCount, redisProviderA)
	if storageA == nil {
		t.Fatal("storageA is nil")
	}
	defer storageA.Close()
	go storageA.GoBackground(ctx)

	// create storageB, with storageA as its fallback/root
	memRedisB := redisstub.NewMemoryRedis()
	go memRedisB.Listen()
	defer memRedisB.Close()

	redisProviderB := newTestRedisProvider(memRedisB, memRedisA) // root = memRedisA
	storageB := createTestDedupedStorage(t, vdiskIDB, blockSize, blockCount, redisProviderB)
	if storageB == nil {
		t.Fatal("storageB is nil")
	}
	defer storageB.Close()
	go storageB.GoBackground(ctx)

	var contentArray [blockCount][]byte

	// store a lot of content in storageA
	for i := int64(0); i < blockCount; i++ {
		contentArray[i] = make([]byte, blockSize)
		rand.Read(contentArray[i])
		err = storageA.Set(i, contentArray[i])
		if err != nil {
			t.Fatal(i, err)
		}
	}

	// flush metadata of storageA first,
	// so it's reloaded next time fresh from externalStorage,
	// this shows that copying metadata to a vdisk which is active,
	// is only going lead to dissapointment
	err = storageA.Flush()
	if err != nil {
		t.Fatal(err)
	}

	// let's copy the metadata from storageA to storageB
	copyTestMetaData(t, vdiskIDA, vdiskIDB, redisProviderA, redisProviderB)

	// now restore all content
	// which will test the deadlock of async restoring
	for i := int64(0); i < blockCount; i++ {
		content, err := storageB.Get(i)
		if err != nil {
			t.Fatal(i, err)
		}
		if bytes.Compare(contentArray[i], content) != 0 {
			t.Fatal(i, "unexpected content")
		}
	}
}<|MERGE_RESOLUTION|>--- conflicted
+++ resolved
@@ -119,36 +119,6 @@
 	}
 }
 
-<<<<<<< HEAD
-// testReferenceCount of a certain content
-func testReferenceCount(t *testing.T, memRedis *redisstub.MemoryRedis, content []byte, expected int64) {
-	time.Sleep(time.Millisecond * 200) // give background thread time
-	conn, err := memRedis.Dial("")
-	if err != nil {
-		debug.PrintStack()
-		t.Fatal(err)
-	}
-	defer conn.Close()
-
-	hash := blockstor.HashBytes(content)
-	key := dsReferenceKey(hash)
-	length, err := redis.Int64(conn.Do("GET", key))
-	if err == redis.ErrNil {
-		length = 0
-		err = nil
-	}
-	if err != nil {
-		debug.PrintStack()
-		t.Fatal("couldn't get reference count of", hash, err)
-	}
-	if expected != length {
-		debug.PrintStack()
-		t.Fatalf("%v has length %v, while expected %v", content, length, expected)
-	}
-}
-
-=======
->>>>>>> ced30d1b
 func TestDedupedContent(t *testing.T) {
 	memRedis := redisstub.NewMemoryRedis()
 	go memRedis.Listen()
