--- conflicted
+++ resolved
@@ -292,23 +292,12 @@
 		}
 	}
 
-<<<<<<< HEAD
 	// because we don't always write last meta key
 	// the last meta key in this stage might be not really the last
 	// we get the real last meta now
 	lastMeta, err := c.findLastMeta(c.lastMetaKey)
 	if err != nil {
 		return 0, err
-=======
-	// walk it until the end
-	for res := range c.storClient.Walk(c.lastMetaKey, 0, tlog.TimeNowTimestamp()) {
-		wr = res
-	}
-
-	// it should never happen
-	if wr == nil {
-		return 0, errors.Newf("failed to walk on vdisk %v", c.vdiskID)
->>>>>>> be34dc9f
 	}
 	c.lastMetaKey = lastMeta.Key
 
