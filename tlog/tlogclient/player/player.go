--- conflicted
+++ resolved
@@ -2,11 +2,6 @@
 
 import (
 	"context"
-<<<<<<< HEAD
-	"errors"
-	"fmt"
-=======
->>>>>>> b5d74663
 
 	"github.com/zero-os/0-Disk/config"
 	"github.com/zero-os/0-Disk/errors"
