package server

import (
	"github.com/zero-os/0-Disk/tlog/tlogserver/aggmq"
)

const (
	// WaitListenAddrRandom is wait listen addr which wait in random port.
	// Only useful for test
	WaitListenAddrRandom = "-"
)

// DefaultConfig creates a new config, using sane defaults
func DefaultConfig() *Config {
	return &Config{
		DataShards:   4,
		ParityShards: 2,
		ListenAddr:   "0.0.0.0:11211",
		FlushSize:    25,
		FlushTime:    25,
		BlockSize:    4096,
		PrivKey:      "12345678901234567890123456789012",
	}
}

// Config used for creating the tlogserver
type Config struct {
<<<<<<< HEAD
	DataShards       int
	ParityShards     int
	BlockSize        int // size of each block, used as hint for the flusher buffer size
	ListenAddr       string
	AcceptAddr       string // address from which the tlog server can accept connection from
	FlushSize        int
	FlushTime        int
	PrivKey          string
	AggMq            *aggmq.MQ
	CoordListenAddr  string
	CoordConnectAddr string
=======
	DataShards      int
	ParityShards    int
	BlockSize       int // size of each block, used as hint for the flusher buffer size
	ListenAddr      string
	FlushSize       int
	FlushTime       int
	PrivKey         string
	AggMq           *aggmq.MQ
	WaitListenAddr  string
	WaitConnectAddr string
>>>>>>> 75b6297e
}

// RequiredDataServers returns how many data servers are required,
// based on the DataShards and ParityShards values.
func (conf *Config) RequiredDataServers() int {
	return conf.DataShards + conf.ParityShards
}

// flusherConfig is used by the server to create a flusher
// for a specific vdisk.
type flusherConfig struct {
	DataShards   int
	ParityShards int
	FlushSize    int
	FlushTime    int
	PrivKey      string
}<|MERGE_RESOLUTION|>--- conflicted
+++ resolved
@@ -25,30 +25,17 @@
 
 // Config used for creating the tlogserver
 type Config struct {
-<<<<<<< HEAD
-	DataShards       int
-	ParityShards     int
-	BlockSize        int // size of each block, used as hint for the flusher buffer size
-	ListenAddr       string
-	AcceptAddr       string // address from which the tlog server can accept connection from
-	FlushSize        int
-	FlushTime        int
-	PrivKey          string
-	AggMq            *aggmq.MQ
-	CoordListenAddr  string
-	CoordConnectAddr string
-=======
 	DataShards      int
 	ParityShards    int
 	BlockSize       int // size of each block, used as hint for the flusher buffer size
 	ListenAddr      string
+	AcceptAddr      string // address from which the tlog server can accept connection from
 	FlushSize       int
 	FlushTime       int
 	PrivKey         string
 	AggMq           *aggmq.MQ
 	WaitListenAddr  string
 	WaitConnectAddr string
->>>>>>> 75b6297e
 }
 
 // RequiredDataServers returns how many data servers are required,
