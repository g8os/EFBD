--- conflicted
+++ resolved
@@ -24,9 +24,6 @@
 
 // Config used for creating the tlogserver
 type Config struct {
-<<<<<<< HEAD
-	DataShards      int
-	ParityShards    int
 	BlockSize       int // size of each block, used as hint for the flusher buffer size
 	ListenAddr      string
 	AcceptAddr      string // address from which the tlog server can accept connection from
@@ -38,20 +35,6 @@
 	WaitConnectAddr string
 }
 
-// RequiredDataServers returns how many data servers are required,
-// based on the DataShards and ParityShards values.
-func (conf *Config) RequiredDataServers() int {
-	return conf.DataShards + conf.ParityShards
-=======
-	BlockSize  int // size of each block, used as hint for the flusher buffer size
-	ListenAddr string
-	FlushSize  int
-	FlushTime  int
-	PrivKey    string
-	AggMq      *aggmq.MQ
->>>>>>> 42b0ce31
-}
-
 // flusherConfig is used by the server to create a flusher
 // for a specific vdisk.
 type flusherConfig struct {
