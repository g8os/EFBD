package server

import (
	"context"
<<<<<<< HEAD
	"os"
=======
	"math/rand"
>>>>>>> 09a02f35
	"sync"
	"testing"

	"github.com/stretchr/testify/assert"
	"github.com/stretchr/testify/require"

	"github.com/zero-os/0-Disk/config"
	"github.com/zero-os/0-Disk/log"
	"github.com/zero-os/0-Disk/tlog"
	"github.com/zero-os/0-Disk/tlog/schema"
	"github.com/zero-os/0-Disk/tlog/stor"
	"github.com/zero-os/0-Disk/tlog/stor/embeddedserver"
	"github.com/zero-os/0-Disk/tlog/tlogclient"
	"github.com/zero-os/0-stor/client/meta/embedserver"
)

var (
	testConf = &Config{
		DataShards:   1,
		ParityShards: 1,
		ListenAddr:   "127.0.0.1:0",
		FlushSize:    25,
		FlushTime:    10,
		PrivKey:      "12345678901234567890123456789012",
	}
)

func newZeroStorConfig(t *testing.T, vdiskID, privKey string,
	data, parity int) (func(), *config.StubSource, stor.Config) {
	// stor server
	storCluster, err := embeddedserver.NewZeroStorCluster(data + parity)
	require.Nil(t, err)

	var servers []config.ServerConfig
	for _, addr := range storCluster.Addrs() {
		servers = append(servers, config.ServerConfig{
			Address: addr,
		})
	}
	// meta server
	mdServer, err := embedserver.New()
	require.Nil(t, err)

	storConf := stor.Config{
		VdiskID:         vdiskID,
		Organization:    "testorg",
		Namespace:       "thedisk",
		IyoClientID:     "",
		IyoSecret:       "",
		ZeroStorShards:  storCluster.Addrs(),
		MetaShards:      []string{mdServer.ListenAddr()},
		DataShardsNum:   data,
		ParityShardsNum: parity,
		EncryptPrivKey:  privKey,
	}

	clusterID := "zero_stor_cluster_id"
	stubSource := config.NewStubSource()

	stubSource.SetTlogZeroStorCluster(vdiskID, clusterID, &config.ZeroStorClusterConfig{
		IYO: config.IYOCredentials{
			Org:       storConf.Organization,
			Namespace: storConf.Namespace,
			ClientID:  storConf.IyoClientID,
			Secret:    storConf.IyoSecret,
		},
		Servers: servers,
		MetadataServers: []config.ServerConfig{
			config.ServerConfig{
				Address: mdServer.ListenAddr(),
			},
		},
	})

	cleanFunc := func() {
		mdServer.Stop()
		storCluster.Close()
	}
	return cleanFunc, stubSource, storConf
}

// Test that we can send the data to tlog and decode it again correctly
func TestEndToEnd(t *testing.T) {
	const (
		expectedVdiskID = "1234567890"
		firstSequence   = 0
		numFlush        = 5
		dataLen         = 4096 * 4
	)

	ctx, cancelFunc := context.WithCancel(context.Background())
	defer cancelFunc()

	// config
	conf := testConf

	log.Infof("in memory redis pool")

	cleanFunc, stubSource, storConfig := newZeroStorConfig(t, expectedVdiskID, conf.PrivKey, conf.DataShards, conf.ParityShards)
	defer cleanFunc()

	// start the server
	s, err := NewServer(conf, stubSource)
	assert.Nil(t, err)

	go s.Listen(ctx)
	t.Logf("listen addr=%v", s.ListenAddr())

	// create tlog client
	client, err := tlogclient.New([]string{s.ListenAddr()}, expectedVdiskID, firstSequence, false)
	if !assert.Nil(t, err) {
		return
	}

	// initialize test data

	data := make([]byte, dataLen)
	for i := 0; i < (dataLen); i++ {
		data[i] = 'a'
	}
	data[0] = 'b'
	data[1] = 'c'

	var wg sync.WaitGroup

	wg.Add(2)

	numLogs := conf.FlushSize * numFlush // number of logs to send.

	// send tlog
	go func() {
		defer wg.Done()
		for i := 0; i < numLogs; i++ {
			x := uint64(i)
			// check we can send it without error
			err := client.Send(schema.OpSet, x, int64(x), int64(x), data)
			assert.Nil(t, err)
		}
	}()

	// recv it
	go func() {
		defer wg.Done()
		expected := numLogs + numFlush
		respChan := client.Recv()
		for i := 0; i < expected; i++ {
			re := <-respChan
			if !assert.Nil(t, re.Err) {
				continue
			}
			assert.Equal(t, true, re.Resp.Status > 0)

			respStatus := tlog.BlockStatus(re.Resp.Status)
			if respStatus == tlog.BlockStatusFlushOK {
				assert.Equal(t, conf.FlushSize, len(re.Resp.Sequences))
			} else if respStatus == tlog.BlockStatusRecvOK {
				assert.Equal(t, 1, len(re.Resp.Sequences))
			}
		}
	}()

	wg.Wait()

	// decode it
	storCli, err := stor.NewClient(storConfig)
	require.Nil(t, err)

	aggReceived := 0
	for wr := range storCli.Walk(0, tlog.TimeNowTimestamp()) {
		require.Nil(t, wr.Err)
		agg := wr.Agg

		assert.Equal(t, uint64(conf.FlushSize), agg.Size())

		vdiskID, err := agg.VdiskID()
		assert.Nil(t, err)
		assert.Equal(t, expectedVdiskID, vdiskID)

		blocks, err := agg.Blocks()
		assert.Nil(t, err)

		assert.Equal(t, conf.FlushSize, blocks.Len())
		for i := 0; i < blocks.Len(); i++ {
			block := blocks.At(i)

			// check the data content
			blockData, err := block.Data()
			require.Nil(t, err)
			require.Equal(t, data, blockData)
		}

		aggReceived++
	}

	require.Equal(t, numFlush, aggReceived)
}

func init() {
	log.SetLevel(log.DebugLevel)
}<|MERGE_RESOLUTION|>--- conflicted
+++ resolved
@@ -2,11 +2,6 @@
 
 import (
 	"context"
-<<<<<<< HEAD
-	"os"
-=======
-	"math/rand"
->>>>>>> 09a02f35
 	"sync"
 	"testing"
 
